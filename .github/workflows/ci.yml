name: CI

on:
  - push
  - pull_request

env:
  MIX_ENV: test
  OTP_VERSION_SPEC: "23.x"
  ELIXIR_VERSION_SPEC: "1.11.x"

jobs:
  format:
    name: "Check Formatted"

    runs-on: ubuntu-latest

    steps:
<<<<<<< HEAD
      - uses: actions/checkout@v2
      - uses: erlef/setup-elixir@v1.7
=======
      - uses: actions/checkout@v2.3.4
      - uses: erlef/setup-elixir@v1
>>>>>>> 4a8a7392
        id: setup
        with:
          otp-version: ${{ env.OTP_VERSION_SPEC }}
          elixir-version: ${{ env.ELIXIR_VERSION_SPEC }}
      - name: Check formatted
        run: mix format --check-formatted

  compile:
    name: Compile

    runs-on: ubuntu-latest

    steps:
      # shared steps
<<<<<<< HEAD
      - uses: actions/checkout@v2
      - uses: erlef/setup-elixir@v1.7
=======
      - uses: actions/checkout@v2.3.4
      - uses: erlef/setup-elixir@v1
>>>>>>> 4a8a7392
        id: setup
        with:
          otp-version: ${{ env.OTP_VERSION_SPEC }}
          elixir-version: ${{ env.ELIXIR_VERSION_SPEC }}
      - name: Cache Keys
        id: keys
        run: |
          echo ::set-output name=deps_key::deps-${{ runner.os }}
          echo ::set-output name=lockfile_key::${{ hashFiles('mix.lock') }}
          echo ::set-output name=build_key::build-${{ runner.os }}-${{ env.MIX_ENV }}
          echo ::set-output name=version_key::${{ steps.setup.outputs['otp-version'] }}-${{ steps.setup.outputs['elixir-version'] }}
          echo ::set-output name=files_key::${{ hashFiles('lib/**/*.ex','test/**/*.ex','mix.lock') }}
      - uses: actions/cache@v2.1.6
        id: deps_cache
        with:
          path: deps
          key: ${{ steps.keys.outputs.deps_key }}-${{ steps.keys.outputs.lockfile_key }}
          restore-keys: |
            ${{ steps.keys.outputs.deps_key }}-
      - uses: actions/cache@v2.1.6
        id: build_cache
        with:
          path: _build
          key: ${{ steps.keys.outputs.build_key }}-${{ steps.keys.outputs.version_key }}-${{ steps.keys.outputs.files_key }}
          restore-keys: |
            ${{ steps.keys.outputs.build_key }}-${{ steps.keys.outputs.version_key }}-
            ${{ steps.keys.outputs.build_key }}-
      - name: Install dependencies
        if: steps.deps_cache.outputs['cache-hit'] != 'true'
        run: mix deps.get
      - name: Compile
        if: steps.build_cache.outputs['cache-hit'] != 'true'
        run: mix compile --warnings-as-errors

  test:
    name: Tests

    needs: compile

    runs-on: ubuntu-latest

    steps:
      # shared steps
<<<<<<< HEAD
      - uses: actions/checkout@v2
      - uses: erlef/setup-elixir@v1.7
=======
      - uses: actions/checkout@v2.3.4
      - uses: erlef/setup-elixir@v1
>>>>>>> 4a8a7392
        id: setup
        with:
          otp-version: ${{ env.OTP_VERSION_SPEC }}
          elixir-version: ${{ env.ELIXIR_VERSION_SPEC }}
      - name: Cache Keys
        id: keys
        run: |
          echo ::set-output name=deps_key::deps-${{ runner.os }}
          echo ::set-output name=lockfile_key::${{ hashFiles('mix.lock') }}
          echo ::set-output name=build_key::build-${{ runner.os }}-${{ env.MIX_ENV }}
          echo ::set-output name=version_key::${{ steps.setup.outputs['otp-version'] }}-${{ steps.setup.outputs['elixir-version'] }}
          echo ::set-output name=files_key::${{ hashFiles('lib/**/*.ex','test/**/*.ex','mix.lock') }}
      - uses: actions/cache@v2.1.6
        id: deps_cache
        with:
          path: deps
          key: ${{ steps.keys.outputs.deps_key }}-${{ steps.keys.outputs.lockfile_key }}
          restore-keys: |
            ${{ steps.keys.outputs.deps_key }}-
      - uses: actions/cache@v2.1.6
        id: build_cache
        with:
          path: _build
          key: ${{ steps.keys.outputs.build_key }}-${{ steps.keys.outputs.version_key }}-${{ steps.keys.outputs.files_key }}
          restore-keys: |
            ${{ steps.keys.outputs.build_key }}-${{ steps.keys.outputs.version_key }}-
            ${{ steps.keys.outputs.build_key }}-
      - name: Install dependencies
        if: steps.deps_cache.outputs['cache-hit'] != 'true'
        run: mix deps.get
      - name: Compile
        if: steps.build_cache.outputs['cache-hit'] != 'true'
        run: mix compile --warnings-as-errors
      # job steps
      - name: Run tests
        run: mix coveralls.json
      - uses: codecov/codecov-action@v1.5.0
        with:
          fail_ci_if_error: true

  credo:
    name: Credo

    needs: compile

    runs-on: ubuntu-latest

    steps:
      # shared steps
<<<<<<< HEAD
      - uses: actions/checkout@v2
      - uses: erlef/setup-elixir@v1.7
=======
      - uses: actions/checkout@v2.3.4
      - uses: erlef/setup-elixir@v1
>>>>>>> 4a8a7392
        id: setup
        with:
          otp-version: ${{ env.OTP_VERSION_SPEC }}
          elixir-version: ${{ env.ELIXIR_VERSION_SPEC }}
      - name: Cache Keys
        id: keys
        run: |
          echo ::set-output name=deps_key::deps-${{ runner.os }}
          echo ::set-output name=lockfile_key::${{ hashFiles('mix.lock') }}
          echo ::set-output name=build_key::build-${{ runner.os }}-${{ env.MIX_ENV }}
          echo ::set-output name=version_key::${{ steps.setup.outputs['otp-version'] }}-${{ steps.setup.outputs['elixir-version'] }}
          echo ::set-output name=files_key::${{ hashFiles('lib/**/*.ex','test/**/*.ex','mix.lock') }}
      - uses: actions/cache@v2.1.6
        id: deps_cache
        with:
          path: deps
          key: ${{ steps.keys.outputs.deps_key }}-${{ steps.keys.outputs.lockfile_key }}
          restore-keys: |
            ${{ steps.keys.outputs.deps_key }}-
      - uses: actions/cache@v2.1.6
        id: build_cache
        with:
          path: _build
          key: ${{ steps.keys.outputs.build_key }}-${{ steps.keys.outputs.version_key }}-${{ steps.keys.outputs.files_key }}
          restore-keys: |
            ${{ steps.keys.outputs.build_key }}-${{ steps.keys.outputs.version_key }}-
            ${{ steps.keys.outputs.build_key }}-
      - name: Install dependencies
        if: steps.deps_cache.outputs['cache-hit'] != 'true'
        run: mix deps.get
      - name: Compile
        if: steps.build_cache.outputs['cache-hit'] != 'true'
        run: mix compile --warnings-as-errors
      # job steps
      - name: Run credo
        run: mix credo --strict

  dialyzer:
    name: Dialyzer

    runs-on: ubuntu-latest

    env:
      MIX_ENV: dev

    steps:
      # shared steps
<<<<<<< HEAD
      - uses: actions/checkout@v2
      - uses: erlef/setup-elixir@v1.7
=======
      - uses: actions/checkout@v2.3.4
      - uses: erlef/setup-elixir@v1
>>>>>>> 4a8a7392
        id: setup
        with:
          otp-version: ${{ env.OTP_VERSION_SPEC }}
          elixir-version: ${{ env.ELIXIR_VERSION_SPEC }}
      - name: Cache Keys
        id: keys
        run: |
          echo ::set-output name=deps_key::deps-${{ runner.os }}
          echo ::set-output name=lockfile_key::${{ hashFiles('mix.lock') }}
          echo ::set-output name=build_key::build-${{ runner.os }}-${{ env.MIX_ENV }}
          echo ::set-output name=version_key::${{ steps.setup.outputs['otp-version'] }}-${{ steps.setup.outputs['elixir-version'] }}
          echo ::set-output name=files_key::${{ hashFiles('lib/**/*.ex','test/**/*.ex','mix.lock') }}
      - uses: actions/cache@v2.1.6
        id: deps_cache
        with:
          path: deps
          key: ${{ steps.keys.outputs.deps_key }}-${{ steps.keys.outputs.lockfile_key }}
          restore-keys: |
            ${{ steps.keys.outputs.deps_key }}-
      - uses: actions/cache@v2.1.6
        id: build_cache
        with:
          path: _build
          key: ${{ steps.keys.outputs.build_key }}-${{ steps.keys.outputs.version_key }}-${{ steps.keys.outputs.files_key }}
          restore-keys: |
            ${{ steps.keys.outputs.build_key }}-${{ steps.keys.outputs.version_key }}-
            ${{ steps.keys.outputs.build_key }}-
      - name: Install dependencies
        if: steps.deps_cache.outputs['cache-hit'] != 'true'
        run: mix deps.get
      - name: Compile
        if: steps.build_cache.outputs['cache-hit'] != 'true'
        run: mix compile --warnings-as-errors
      # job steps
      - name: Run dialyzer
        run: mix dialyzer<|MERGE_RESOLUTION|>--- conflicted
+++ resolved
@@ -16,13 +16,8 @@
     runs-on: ubuntu-latest
 
     steps:
-<<<<<<< HEAD
-      - uses: actions/checkout@v2
-      - uses: erlef/setup-elixir@v1.7
-=======
-      - uses: actions/checkout@v2.3.4
-      - uses: erlef/setup-elixir@v1
->>>>>>> 4a8a7392
+      - uses: actions/checkout@v2.3.4
+      - uses: erlef/setup-elixir@v1.7
         id: setup
         with:
           otp-version: ${{ env.OTP_VERSION_SPEC }}
@@ -37,13 +32,8 @@
 
     steps:
       # shared steps
-<<<<<<< HEAD
-      - uses: actions/checkout@v2
-      - uses: erlef/setup-elixir@v1.7
-=======
-      - uses: actions/checkout@v2.3.4
-      - uses: erlef/setup-elixir@v1
->>>>>>> 4a8a7392
+      - uses: actions/checkout@v2.3.4
+      - uses: erlef/setup-elixir@v1.7
         id: setup
         with:
           otp-version: ${{ env.OTP_VERSION_SPEC }}
@@ -87,13 +77,8 @@
 
     steps:
       # shared steps
-<<<<<<< HEAD
-      - uses: actions/checkout@v2
-      - uses: erlef/setup-elixir@v1.7
-=======
-      - uses: actions/checkout@v2.3.4
-      - uses: erlef/setup-elixir@v1
->>>>>>> 4a8a7392
+      - uses: actions/checkout@v2.3.4
+      - uses: erlef/setup-elixir@v1.7
         id: setup
         with:
           otp-version: ${{ env.OTP_VERSION_SPEC }}
@@ -143,13 +128,8 @@
 
     steps:
       # shared steps
-<<<<<<< HEAD
-      - uses: actions/checkout@v2
-      - uses: erlef/setup-elixir@v1.7
-=======
-      - uses: actions/checkout@v2.3.4
-      - uses: erlef/setup-elixir@v1
->>>>>>> 4a8a7392
+      - uses: actions/checkout@v2.3.4
+      - uses: erlef/setup-elixir@v1.7
         id: setup
         with:
           otp-version: ${{ env.OTP_VERSION_SPEC }}
@@ -197,13 +177,8 @@
 
     steps:
       # shared steps
-<<<<<<< HEAD
-      - uses: actions/checkout@v2
-      - uses: erlef/setup-elixir@v1.7
-=======
-      - uses: actions/checkout@v2.3.4
-      - uses: erlef/setup-elixir@v1
->>>>>>> 4a8a7392
+      - uses: actions/checkout@v2.3.4
+      - uses: erlef/setup-elixir@v1.7
         id: setup
         with:
           otp-version: ${{ env.OTP_VERSION_SPEC }}
